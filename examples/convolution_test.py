--- conflicted
+++ resolved
@@ -52,11 +52,7 @@
         self.norm = float(sum(abs(self.kernel)))
 
     def _apply(self, rhs, out):
-<<<<<<< HEAD
         ndimage.convolve(rhs.data, self.kernel, output=out.data,
-=======
-        ndimage.convolve(rhs.values, self.kernel, output=out.values,
->>>>>>> cf894260
                          mode='wrap')
 
     def _apply_adjoint(self, rhs, out):
