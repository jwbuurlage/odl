--- conflicted
+++ resolved
@@ -34,15 +34,9 @@
         self._n = n
         self._field = RealNumbers()
 
-<<<<<<< HEAD
     def _lincomb(self, z, a, x, b, y):
         # Implement y = a*x + b*y using optimized BLAS rutines
-
-        z.data[:] = a*x.data + b*y.data
-=======
-    def linCombImpl(self, z, a, x, b, y):
-        z.values[:] = a*x.values + b*y.values
->>>>>>> 9dfde9be
+        z.data[:] = a * x.data + b * y.data
 
     def _inner(self, x, y):
         return float(np.vdot(x.data, y.data))
@@ -50,10 +44,6 @@
     def _multiply(self, x, y):
         y.data[:] = x.data * y.data
 
-<<<<<<< HEAD
-    def empty(self):
-        return self.element(np.empty(self._n, dtype=float64))
-=======
     def element(self, *args, **kwargs):
         if not args and not kwargs:
             return self.element(np.empty(self.n))
@@ -69,7 +59,6 @@
                                             **kwargs).astype(float64,
                                                              copy=False))
         return self.makeVector(np.empty(self._n, dtype=float64))
->>>>>>> 9dfde9be
 
     @property
     def field(self):
@@ -84,21 +73,6 @@
     def equals(self, other):
         return isinstance(other, SimpleRN) and self._n == other._n
 
-<<<<<<< HEAD
-    def element(self, *args, **kwargs):
-        if isinstance(args[0], np.ndarray):
-            if args[0].shape == (self._n,):
-                return SimpleRN.Vector(self, args[0])
-            else:
-                raise ValueError(errfmt('''
-                Input numpy array ({}) is of shape {}, expected shape shape {}
-                '''.format(args[0], args[0].shape, (self.n,))))
-        else:
-            return self.element(np.array(*args, **kwargs).astype(float64,
-                                                                 copy=False))
-
-=======
->>>>>>> 9dfde9be
     class Vector(HilbertSpace.Vector, Algebra.Vector):
         def __init__(self, space, data):
             super().__init__(space)
@@ -122,16 +96,11 @@
 optX = EuclideanSpace(n)
 simpleX = SimpleRN(n)
 
-<<<<<<< HEAD
+x, y, z = np.random.rand(n), np.random.rand(n), np.random.rand(n)
 ox, oy, oz = (optX.element(x.copy()), optX.element(y.copy()),
               optX.element(z.copy()))
 sx, sy, sz = (simpleX.element(x.copy()), simpleX.element(y.copy()),
               simpleX.element(z.copy()))
-=======
-x, y, z = np.random.rand(n), np.random.rand(n), np.random.rand(n)
-ox, oy, oz = optX.element(x.copy()), optX.element(y.copy()), optX.element(z.copy())
-sx, sy, sz = simpleX.element(x.copy()), simpleX.element(y.copy()), simpleX.element(z.copy())
->>>>>>> 9dfde9be
 
 
 print(" lincomb:")
