--- conflicted
+++ resolved
@@ -36,13 +36,7 @@
 
 
 class MultiplyAndSquareOp(Operator):
-<<<<<<< HEAD
-
-    """ Example of a nonlinear operator, Calculates (A*x)**2
-    """
-=======
-    """Example of a nonlinear operator, Calculates (A*x)**2."""
->>>>>>> e54bc5bb
+    """Example of a nonlinear operator, x --> (A*x)**2."""
 
     def __init__(self, matrix, domain=None, range=None):
         dom = (odl.Rn(matrix.shape[1])
