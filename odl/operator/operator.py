--- conflicted
+++ resolved
@@ -22,6 +22,7 @@
 from future import standard_library
 standard_library.install_aliases()
 from builtins import object, super
+from future.utils import raise_from
 
 # External module imports
 from functools import partial
@@ -186,7 +187,6 @@
     attr : `string`, optional
         Check this attribute instead of ``_call``, e.g. ``__call__``
 
-<<<<<<< HEAD
     Returns
     -------
     has_out : `bool`
@@ -201,23 +201,6 @@
     ValueError
         if the signature of the function is malformed
     """
-=======
-    def __call__(cls, *args, **kwargs):
-        """Create a new class ``cls`` from given arguments.
-
-        Raises
-        ------
-        NotImplementedError
-            If neither ``_call`` or ``_apply`` is implemented.
-        """
-        obj = type.__call__(cls, *args, **kwargs)
-        if not hasattr(obj, '_call') and not hasattr(obj, '_apply'):
-            raise NotImplementedError('`Operator` instances must'
-                                      'either have `_call` or `_apply`'
-                                      ' as attribute.')
-        return obj
->>>>>>> cd9dbe5c
-
     import inspect
     import sys
 
@@ -590,16 +573,12 @@
         Rn(3).element([2.0, 4.0, 6.0])
         """
         if x not in self.domain:
-<<<<<<< HEAD
             try:
                 x = self.domain.element(x)
-            except (TypeError, ValueError):
-                raise TypeError('unable to cast {!r} to an element of '
-                                'the domain {}.'.format(x, self.domain))
-=======
-            raise OpDomainError('input {!r} not an element of the domain {!r} '
-                                'of {!r}.'.format(x, self.domain, self))
->>>>>>> cd9dbe5c
+            except (TypeError, ValueError) as exc:
+                raise_from(OpDomainError(
+                    'unable to cast {!r} to an element of '
+                    'the domain {}.'.format(x, self.domain)), exc)
 
         if out is not None:  # In-place evaluation
             if out not in self.range:
@@ -1671,10 +1650,6 @@
         return '{} * {}'.format(self._op, self._vector)
 
 
-<<<<<<< HEAD
-def simple_operator(call=None, inv=None, deriv=None, dom=None, ran=None,
-                    linear=False):
-=======
 class OpTypeError(TypeError):
     """Exception for operator type errors.
 
@@ -1708,9 +1683,8 @@
     """
 
 
-def simple_operator(call=None, apply=None, inv=None, deriv=None,
-                    dom=None, ran=None, linear=False):
->>>>>>> cd9dbe5c
+def simple_operator(call=None, inv=None, deriv=None, dom=None, ran=None,
+                    linear=False):
     """Create a simple operator.
 
     Mostly intended for simple prototyping rather than final use.
