# Copyright 2014, 2015 The ODL development group
#
# This file is part of ODL.
#
# ODL is free software: you can redistribute it and/or modify
# it under the terms of the GNU General Public License as published by
# the Free Software Foundation, either version 3 of the License, or
# (at your option) any later version.
#
# ODL is distributed in the hope that it will be useful,
# but WITHOUT ANY WARRANTY; without even the implied warranty of
# MERCHANTABILITY or FITNESS FOR A PARTICULAR PURPOSE.  See the
# GNU General Public License for more details.
#
# You should have received a copy of the GNU General Public License
# along with ODL.  If not, see <http://www.gnu.org/licenses/>.

"""General and optimized equation system solvers in linear spaces."""

# Imports for common Python 2/3 codebase
from __future__ import print_function, division, absolute_import
from future import standard_library
standard_library.install_aliases()
from builtins import next, object, range
from future.utils import with_metaclass

# External
from abc import ABCMeta, abstractmethod
from math import log, ceil

# Internal
from odl.operator.operator import OperatorComp, OperatorSum
from odl.operator.default_ops import IdentityOperator


class Partial(with_metaclass(ABCMeta, object)):

    """Abstract base class for sending partial results of iterations."""

    @abstractmethod
    def send(self, result):
        """Send the result to the partial object."""


class StorePartial(Partial):
    """Simple object for storing all partial results of the solvers."""
    def __init__(self):
        self.results = []

    def send(self, result):
        """Append result to results list."""
        self.results.append(result.copy())

    def __iter__(self):
        return self.results.__iter__()


class ForEachPartial(Partial):
    """Simple object for applying a function to each iterate."""
    def __init__(self, function):
        self.function = function

    def send(self, result):
        """Applies function to result."""
        self.function(result)


class PrintIterationPartial(Partial):
    """Prints the interation count."""
    def __init__(self):
        self.iter = 0

    def send(self, _):
        """Print the current iteration."""
        print("iter = {}".format(self.iter))
        self.iter += 1


class PrintStatusPartial(Partial):
    """Prints the interation count and current norm of each iterate."""
    def __init__(self):
        self.iter = 0

    def send(self, result):
        """Print the current iteration and norm."""
        print("iter = {}, norm = {}".format(self.iter, result.norm()))
        self.iter += 1


def landweber(op, x, rhs, niter=1, omega=1, partial=None):
    """General and efficient implementation of Landweber iteration.

    x <- x - omega * (A')^* (Ax - rhs)
    """

    # Reusable temporaries
    tmp_ran = op.range.element()
    tmp_dom = op.domain.element()

    for _ in range(niter):
        op(x, out=tmp_ran)
        tmp_ran -= rhs
        op.derivative(x).adjoint(tmp_ran, out=tmp_dom)
        x.lincomb(1, x, -omega, tmp_dom)

        if partial is not None:
            partial.send(x)


def conjugate_gradient(op, x, rhs, niter=1, partial=None):
    """ Optimized version of CGN, uses no temporaries etc.
    """
    if op.domain != op.range:
        raise TypeError('Operator needs to be self adjoint')

    r = op(x)
    r.lincomb(1, rhs, -1, r)       # r = rhs - A x
    p = r.copy()
    Ap = op.domain.element()  # Extra storage for storing A x

    sqnorm_r_old = r.norm()**2  # Only recalculate norm after update

    for _ in range(niter):
        op(p, out=Ap)  # Ap = A p

        alpha = sqnorm_r_old / p.inner(Ap)

        if alpha == 0.0:  # Return if residual is 0
            return

        x.lincomb(1, x, alpha, p)            # x = x + alpha*p
        r.lincomb(1, r, -alpha, Ap)           # r = r - alpha*p

        sqnorm_r_new = r.norm()**2

        beta = sqnorm_r_new / sqnorm_r_old
        sqnorm_r_old = sqnorm_r_new

        p.lincomb(1, r, beta, p)                       # p = s + b * p

        if partial is not None:
            partial.send(x)


def conjugate_gradient_normal(op, x, rhs, niter=1, partial=None):
    """ Optimized version of CGN, uses no temporaries etc.
    """
    d = op(x)
    d.lincomb(1, rhs, -1, d)       # d = rhs - A x
    p = op.derivative(x).adjoint(d)
    s = p.copy()
    q = op.range.element()
    sqnorm_s_old = s.norm()**2  # Only recalculate norm after update

    for _ in range(niter):
        op(p, out=q)  # q = A p
        sqnorm_q = q.norm()**2
        if sqnorm_q == 0.0:  # Return if residual is 0
            return

        a = sqnorm_s_old / sqnorm_q
        x.lincomb(1, x, a, p)                       # x = x + a*p
        d.lincomb(1, d, -a, q)                      # d = d - a*Ap
        op.derivative(p).adjoint(d, out=s)  # s = A^T d

        sqnorm_s_new = s.norm()**2
        b = sqnorm_s_new / sqnorm_s_old
        sqnorm_s_old = sqnorm_s_new

        p.lincomb(1, s, b, p)                       # p = s + b * p

        if partial is not None:
            partial.send(x)


def exp_zero_seq(scale):
    """ The default zero sequence given by:
        t_m = scale ^ (-m-1)
    """
    value = 1.0
    while True:
        value /= scale
        yield value


def gauss_newton(op, x, rhs, niter=1, zero_seq=exp_zero_seq(2.0),
                 partial=None):
    """ Solves op(x) = rhs using the gauss newton method. The inner-solver
    uses conjugate gradient.
    """
    x0 = x.copy()
    I = IdentityOperator(op.domain)
    dx = x.space.zero()

    tmp_dom = op.domain.element()
    u = op.domain.element()
    tmp_ran = op.range.element()
    v = op.range.element()

    for _ in range(niter):
        tm = next(zero_seq)
        deriv = op.derivative(x)
        deriv_adjoint = deriv.adjoint

        # v = rhs - op(x) - deriv(x0-x)
        # u = deriv.T(v)
        op(x, out=tmp_ran)      # eval        op(x)
        v.lincomb(1, rhs, -1, tmp_ran)  # assign      v = rhs - op(x)
        tmp_dom.lincomb(1, x0, -1, x)  # assign temp  tmp_dom = x0 - x
        deriv(tmp_dom, out=tmp_ran)   # eval        deriv(x0-x)
        v -= tmp_ran                    # assign      v = rhs-op(x)-deriv(x0-x)
        deriv_adjoint(v, out=u)       # eval/assign u = deriv.T(v)

        # Solve equation system
        # (deriv.T o deriv + tm * I)^-1 u = dx
        A = OperatorSum(OperatorComp(deriv.adjoint, deriv),
                        tm * I, tmp_dom)

        # TODO: allow user to select other method
        conjugate_gradient(A, dx, u, 3)

        # Update x
        x.lincomb(1, x0, 1, dx)  # x = x0 + dx

        if partial is not None:
            partial.send(x)


class LineSearch(object):

    """Base class for line search methods to calculate step lenghts. """

    def __call__(self, x, direction, gradf):
        """
        Parameters
        ----------
        x : domain element
            The current point
        direction : domain element
            Search direction in which the line search should be computed
        dir_derivative : float
            Directional derivative along the `direction`

        Returns
        -------
        alpha : float
            The step length
        """
        raise NotImplementedError


class BacktrackingLineSearch(LineSearch):

    """Backtracking line search for step length calculation.

    This methods approximately finds the longest step lenght fulfilling
    the Armijo-Goldstein condition.

    The line search algorithm is described in [1]_, page 464
    (`book available online
    <http://stanford.edu/~boyd/cvxbook/bv_cvxbook.pdf>`_) and
    [2]_, pages 378--379. See also the
    `Wikipedia article
    <https://en.wikipedia.org/wiki/Backtracking_line_search>`_.

    References
    ----------
    .. [1] Boyd, Stephen, and Lieven Vandenberghe. Convex optimization.
       Cambridge university press, 2004. Available at

    .. [2] Pages 378-379 in Griva, Igor, Stephen G. Nash, and
       Ariela Sofer. Linear and nonlinear optimization. Siam, 2009.
    """

    def __init__(self, function, tau=0.5, c=0.01, max_num_iter=None):
        """Initialize a new instance.

        Parameters
        ----------
        function : python function
            The cost function of the optimization problem to be solved.
        tau : float, optional
            The amount the step length is decreased in each iteration,
            as long as it does not fulfill the decrease condition.
            The step length is updated as step_length *= tau
        c : float, optional
            The 'discount factor' on the
            `step length * direction derivative`,
            which the new point needs to be smaller than in order to
            fulfill the condition and be accepted (see the references).
        max_num_iter : int, optional
            Maximum number of iterations allowed each time the line
            search method is called. If not set, this number  is
            calculated to allow a shortest step length of 0.0001.
        """
        self.function = function
        self.tau = tau
        self.c = c
        self.total_num_iter = 0
        # Use a default value that allows the shortest step to be < 0.0001
        # times the original step length
        if max_num_iter is None:
            self.max_num_iter = ceil(log(0.0001/self.tau))
        else:
            self.max_num_iter = max_num_iter

    def __call__(self, x, direction, dir_derivative):
        """Calculate the optimal step length along a line.

        Parameters
        ----------
        x : domain element
            The current point
        direction : domain element
            Search direction in which the line search should be computed
        dir_derivative : float
            Directional derivative along the `direction`

        Returns
        -------
        alpha : float
            The computed step length
        """
        alpha = 1.0
        fx = self.function(x)
        num_iter = 0
        while ((self.function(x + alpha * direction) >=
                fx + alpha * dir_derivative * self.c) and
               num_iter <= self.max_num_iter):
            num_iter += 1
            alpha *= self.tau
        self.total_num_iter += num_iter
        return alpha


class ConstantLineSearch(LineSearch):

    """Line search object that returns a constant step length."""

    def __init__(self, constant):
        """
        Parameters
        ----------
        constant : float
            The constant step length that the 'line search' object should
            return.
        """
        self.constant = constant

    def __call__(self, x, direction, gradf):
        """
        Parameters
        ----------
        x : domain element
            The current point
        direction : domain element
            Search direction in which the line search should be computed
        dir_derivative : float
            Directional derivative along the `direction`

        Returns
        -------
        alpha : float
            The constant step length
        """
        return self.constant


def quasi_newton_bfgs(deriv, x, line_search, niter=1, partial=None):
    """Quasi-Newton method to minimize an objective function.

    General implementation of the Quasi-Newton method with BFGS update
    for solving a general optimization problem

    `min f(x)`

    The QN method is an approximate newton method, where the Hessian
    is approximated and gradually updated in each step. This
    implementation uses the rank-one BFGS update schema where the
    inverse of the Hessian is recalculated in each iteration.

    The algorithm is described in [1]_, Section 12.3 and in the
    `Wikipedia article
    <https://en.wikipedia.org/wiki/Broyden%E2%80%93Fletcher%E2%80%93\
Goldfarb%E2%80%93Shanno_algorithm>`_

    Parameters
    ----------
    deriv : `odl.Operator`
        Derivative of the objective function
    x : element in the domain of `grad_f`
        Starting point of the iteration
    line_search : `LineSearch`
        Strategy to choose the step length
    niter : int, optional
        Number of iterations to perform.
    partial : `Partial`
        Object executing code per iteration.

    References
    ----------
    .. [1] Griva, Igor, Stephen G. Nash, and Ariela Sofer. Linear
       and nonlinear optimization. Siam, 2009
    """
<<<<<<< HEAD

    Bi = I = IdentityOperator(op.range)
    opx = op(x)
    for _ in range(niter):
        p = -Bi(opx)
        alpha = line_search(x, direction=p, gradf=opx)

        s = alpha * p
        x += s
=======
    # Reusable temporaries
    ident = IdentityOperator(deriv.range)
    hess = IdentityOperator(deriv.range)  # approximation of the Hessian

    for _ in range(niter):
        grad = deriv(x)
        search_dir = hess(-grad)
        dir_deriv = search_dir.inner(grad)
        step = line_search(x, search_dir, dir_deriv)
        x_old = x.copy()
        update = step * search_dir
        x += update
        grad_update = deriv(x) - deriv(x_old)
        x_old = x
        ys = grad_update.inner(update)
>>>>>>> 07242852

        opx, opx_old = op(x), opx
        y = opx - opx_old

        ys = y.inner(s)
        if ys == 0.0:
            return

        # Update Hessian
        hess = ((ident - update * grad_update.T / ys) *
                hess *
                (ident - grad_update * update.T / ys) +
                update * update.T / ys)

        if partial is not None:
            partial.send(x)


def steepest_decent(deriv, x, line_search, niter=1, partial=None):
    """Steepest decent method to minimize an objective function.

    General implementation of steepest decent (also known as gradient
    decent) for solving

    `min f(x)`

    The algorithm is intended for unconstrained problems. The method needs line
    search in order guarantee convergence. With appropriate line search it can
    also be used for constrained problems where one wants to minimize over some
    given set C. This is done by defining `f(x) = infty` if x is not in C.


    The algorithm is described in [1]_, section 9.3--9.4
    (`book available online
    <http://stanford.edu/~boyd/cvxbook/bv_cvxbook.pdf>`_),
    [2]_, Section 12.2, and the
    `Wikipedia article
    <https://en.wikipedia.org/wiki/Gradient_descent>`_.

    Parameters
    ----------
    deriv : `odl.Operator`
        Derivative of the objective function
    x : element in the domain of `grad_f`
        Starting point of the iteration
    line_search : `LineSearch`
        Strategy to choose the step length
    niter : int, optional
        Number of iterations to perform.
    partial : `Partial`
        Object executing code per iteration.

    References
    ----------
    .. [1] Boyd, Stephen, and Lieven Vandenberghe. Convex optimization.
       Cambridge university press, 2004. Available at

    .. [2] Griva, Igor, Stephen G. Nash, and Ariela Sofer. Linear
       and nonlinear optimization. Siam, 2009
    """

    grad = deriv.range.element()
    for _ in range(niter):
        deriv(x, out=grad)
        dir_derivative = -grad.norm()**2
        step = line_search(x, -grad, dir_derivative)
        x.lincomb(1, x, -step, grad)

        if partial is not None:
            partial.send(x)

if __name__ == '__main__':
    from doctest import testmod, NORMALIZE_WHITESPACE
    testmod(optionflags=NORMALIZE_WHITESPACE)<|MERGE_RESOLUTION|>--- conflicted
+++ resolved
@@ -347,7 +347,7 @@
         """
         self.constant = constant
 
-    def __call__(self, x, direction, gradf):
+    def __call__(self, x, direction, dir_derivative):
         """
         Parameters
         ----------
@@ -402,38 +402,21 @@
     .. [1] Griva, Igor, Stephen G. Nash, and Ariela Sofer. Linear
        and nonlinear optimization. Siam, 2009
     """
-<<<<<<< HEAD
-
-    Bi = I = IdentityOperator(op.range)
-    opx = op(x)
-    for _ in range(niter):
-        p = -Bi(opx)
-        alpha = line_search(x, direction=p, gradf=opx)
-
-        s = alpha * p
-        x += s
-=======
-    # Reusable temporaries
-    ident = IdentityOperator(deriv.range)
-    hess = IdentityOperator(deriv.range)  # approximation of the Hessian
-
-    for _ in range(niter):
-        grad = deriv(x)
-        search_dir = hess(-grad)
+
+    hess = ident = IdentityOperator(deriv.range)
+    grad = deriv(x)
+    for _ in range(niter):
+        search_dir = -hess(grad)
         dir_deriv = search_dir.inner(grad)
-        step = line_search(x, search_dir, dir_deriv)
-        x_old = x.copy()
+        step = line_search(x, direction=search_dir, dir_derivative=dir_deriv)
+
         update = step * search_dir
         x += update
-        grad_update = deriv(x) - deriv(x_old)
-        x_old = x
+
+        grad, grad_old = deriv(x), grad
+        grad_update = grad - grad_old
+
         ys = grad_update.inner(update)
->>>>>>> 07242852
-
-        opx, opx_old = op(x), opx
-        y = opx - opx_old
-
-        ys = y.inner(s)
         if ys == 0.0:
             return
 
