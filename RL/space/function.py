""" Module for spaces whose elements are Functionals
"""
# Copyright 2014, 2015 Holger Kohr, Jonas Adler
#
# This file is part of RL.
#
# RL is free software: you can redistribute it and/or modify
# it under the terms of the GNU General Public License as published by
# the Free Software Foundation, either version 3 of the License, or
# (at your option) any later version.
#
# RL is distributed in the hope that it will be useful,
# but WITHOUT ANY WARRANTY; without even the implied warranty of
# MERCHANTABILITY or FITNESS FOR A PARTICULAR PURPOSE.  See the
# GNU General Public License for more details.
#
# You should have received a copy of the GNU General Public License
# along with RL.  If not, see <http://www.gnu.org/licenses/>.


# Imports for common Python 2/3 codebase
from __future__ import (unicode_literals, print_function, division,
                        absolute_import)
from future import standard_library
try:
    from builtins import super
except ImportError:  # Versions < 0.14 of python-future
    from future.builtins import super

# RL imports
import RL.operator.functional as fun
from RL.space.space import HilbertSpace, Algebra

from RL.space.set import RealNumbers, Set
from RL.utility.utility import errfmt

standard_library.install_aliases()


# Example of a space:
class FunctionSpace(Algebra):
    """ The space of scalar valued functions on some domain

    Parameters
    ----------

    domain : Set
             The set the functions take values from
    field : {RealNumbers, ComplexNumbers}, optional
            The field that the functions map values into.
            Since FunctionSpace is a LinearSpace, this is also
            the set of scalars for this space.
    """

    def __init__(self, domain, field=None):
        if not isinstance(domain, Set):
            raise TypeError("domain ({}) is not a Set instance".format(domain))

        self.domain = domain
        self._field = field if field is not None else RealNumbers()

    def element(self, function=None):
        """ Creates an element in FunctionSpace

        TODO: rewrite

        Parameters
        ----------
        function : Function from self.domain to self.field
                   The function that should be converted/reinterpreted as a vector.

        Returns
        -------
        FunctionSpace.Vector instance


        Examples
        --------

        >>> R = RealNumbers()
        >>> space = FunctionSpace(R, R)
        >>> x = space.element(lambda t: t**2)
        >>> x(1)
        1.0
        >>> x(3)
        9.0
        """

        if function is None:
            def function(*args):
                return 0
        return FunctionSpace.Vector(self, function)

    def lincombImpl(self, a, x, b, y):
        """ Returns a function that calculates (a*x + b*y)(t) = a*x(t) + b*y(t)

        The created object is rather slow, and should only be used for testing purposes.
        """
        return a*x + b*y  # Use operator overloading

    def multiplyImpl(self, x, y):
        """ Returns a function that calculates (x * y)(t) = x(t) * y(t)

        The created object is rather slow, and should only be used for testing purposes.
        """
        return self.element(lambda *args: x(*args)*y(*args))

    @property
    def field(self):
        """ The field that the functions map values into.

        Since FunctionSpace is a LinearSpace, this is also
        the set of scalars for this space.
        """
        return self._field

    def equals(self, other):
        """ Verify that other is a FunctionSpace with the same domain and field
        """
        return isinstance(other, FunctionSpace) and self.domain == other.domain and self.field == other.field

    def zero(self):
        """ Returns the zero function (the function which maps any value to zero)
        """
<<<<<<< HEAD
        return self.element(lambda *args: 0)
=======
        return self.makeVector(lambda *args: 0)

    def makeVector(self, function):
        """ Creates an element in FunctionSpace

        Parameters
        ----------
        function : Function from self.domain to self.field
                   The function that should be converted/reinterpreted as a vector.

        Returns
        -------
        FunctionSpace.Vector instance


        Examples
        --------

        >>> R = RealNumbers()
        >>> space = FunctionSpace(R, R)
        >>> x = space.makeVector(lambda t: t**2)
        >>> x(1)
        1.0
        >>> x(3)
        9.0
        """
        return FunctionSpace.Vector(self, function)
>>>>>>> f618893b

    def __str__(self):
        return "FunctionSpace " + str(self.domain) + "->" + str(self.field)

    def __repr__(self):
        return "FunctionSpace(" + str(self.domain) + ", " + str(self.field) + ")"

    class Vector(Algebra.Vector, fun.Functional):
        """ A Vector in a FunctionSpace

        FunctionSpace-Vectors are themselves also Functionals, and inherit
        a large set of features from them.

        Parameters
        ----------

        space : FunctionSpace
            Instance of FunctionSpace this vector lives in
        function : Function from space.domain to space.field
            The function that should be converted/reinterpreted as a vector.
        """

        def __init__(self, space, function):
            super().__init__(space)
            if not callable(function):
                raise TypeError("'function' is not callable")
            self.function = function

        def applyImpl(self, rhs):
            """ Apply the functional in some point
            """
            return self.function(rhs)

        @property
        def domain(self):
            """ The range of this Vector (when viewed as a functional)
            """
            return self.space.domain

        @property
        def range(self):
            """ The range of this Vector (when viewed as a functional)

            The range is the same as the field of the vectors space
            """
            return self.space.field

        def __str__(self):
            return str(self.function)

        def __repr__(self):
            return repr(self.space) + '.element(' + repr(self.function) + ')'


class L2(FunctionSpace, HilbertSpace):
    """The space of square integrable functions on some domain
    """

    def __init__(self, domain, field=None):
        super().__init__(domain, field)

    def innerImpl(self, v1, v2):
        """ TODO: remove?
        """
        raise NotImplementedError(errfmt('''
        You cannot calculate inner products in non-discretized spaces'''))

    def equals(self, other):
        """ Verify that other is equal to this space as a FunctionSpace and also a L2 space.
        """
        return isinstance(other, L2) and FunctionSpace.equals(self, other)

    def __str__(self):
        return "L2 " + str(self.domain) + "->" + str(self.field)

    def __repr__(self):
        return "L2(" + str(self.domain) + ", " + str(self.field) + ")"

    class Vector(FunctionSpace.Vector, HilbertSpace.Vector):
        pass

if __name__ == '__main__':
    import doctest
    doctest.testmod()<|MERGE_RESOLUTION|>--- conflicted
+++ resolved
@@ -122,37 +122,7 @@
     def zero(self):
         """ Returns the zero function (the function which maps any value to zero)
         """
-<<<<<<< HEAD
         return self.element(lambda *args: 0)
-=======
-        return self.makeVector(lambda *args: 0)
-
-    def makeVector(self, function):
-        """ Creates an element in FunctionSpace
-
-        Parameters
-        ----------
-        function : Function from self.domain to self.field
-                   The function that should be converted/reinterpreted as a vector.
-
-        Returns
-        -------
-        FunctionSpace.Vector instance
-
-
-        Examples
-        --------
-
-        >>> R = RealNumbers()
-        >>> space = FunctionSpace(R, R)
-        >>> x = space.makeVector(lambda t: t**2)
-        >>> x(1)
-        1.0
-        >>> x(3)
-        9.0
-        """
-        return FunctionSpace.Vector(self, function)
->>>>>>> f618893b
 
     def __str__(self):
         return "FunctionSpace " + str(self.domain) + "->" + str(self.field)
